import asyncio
import json
import os
import time
from dataclasses import dataclass, field
from typing import Any, Union, final
import numpy as np
import configparser

from lightrag.types import KnowledgeGraph, KnowledgeGraphNode, KnowledgeGraphEdge

import sys
from tenacity import (
    retry,
    retry_if_exception_type,
    stop_after_attempt,
    wait_exponential,
)

from ..base import (
    BaseGraphStorage,
    BaseKVStorage,
    BaseVectorStorage,
    DocProcessingStatus,
    DocStatus,
    DocStatusStorage,
)
from ..namespace import NameSpace, is_namespace
from ..utils import logger

if sys.platform.startswith("win"):
    import asyncio.windows_events

    asyncio.set_event_loop_policy(asyncio.WindowsSelectorEventLoopPolicy())

import pipmaster as pm

if not pm.is_installed("asyncpg"):
    pm.install("asyncpg")

import asyncpg  # type: ignore
from asyncpg import Pool  # type: ignore


class PostgreSQLDB:
    def __init__(self, config: dict[str, Any], **kwargs: Any):
        self.host = config.get("host", "localhost")
        self.port = config.get("port", 5432)
        self.user = config.get("user", "postgres")
        self.password = config.get("password", None)
        self.database = config.get("database", "postgres")
        self.workspace = config.get("workspace", "default")
        self.max = 12
        self.increment = 1
        self.pool: Pool | None = None

        if self.user is None or self.password is None or self.database is None:
            raise ValueError("Missing database user, password, or database")

    async def initdb(self):
        try:
            self.pool = await asyncpg.create_pool(  # type: ignore
                user=self.user,
                password=self.password,
                database=self.database,
                host=self.host,
                port=self.port,
                min_size=1,
                max_size=self.max,
            )

            logger.info(
                f"PostgreSQL, Connected to database at {self.host}:{self.port}/{self.database}"
            )
        except Exception as e:
            logger.error(
                f"PostgreSQL, Failed to connect database at {self.host}:{self.port}/{self.database}, Got:{e}"
            )
            raise

    @staticmethod
    async def configure_age(connection: asyncpg.Connection, graph_name: str) -> None:
        """Set the Apache AGE environment and creates a graph if it does not exist.

        This method:
        - Sets the PostgreSQL `search_path` to include `ag_catalog`, ensuring that Apache AGE functions can be used without specifying the schema.
        - Attempts to create a new graph with the provided `graph_name` if it does not already exist.
        - Silently ignores errors related to the graph already existing.

        """
        try:
            await connection.execute(  # type: ignore
                'SET search_path = ag_catalog, "$user", public'
            )
            await connection.execute(  # type: ignore
                f"select create_graph('{graph_name}')"
            )
        except (
            asyncpg.exceptions.InvalidSchemaNameError,
            asyncpg.exceptions.UniqueViolationError,
        ):
            pass

    async def check_tables(self):
        for k, v in TABLES.items():
            try:
                await self.query(f"SELECT 1 FROM {k} LIMIT 1")
            except Exception:
                try:
                    logger.info(f"PostgreSQL, Try Creating table {k} in database")
                    await self.execute(v["ddl"])
                    logger.info(
                        f"PostgreSQL, Creation success table {k} in PostgreSQL database"
                    )
                except Exception as e:
                    logger.error(
                        f"PostgreSQL, Failed to create table {k} in database, Please verify the connection with PostgreSQL database, Got: {e}"
                    )
                    raise e

    async def query(
        self,
        sql: str,
        params: dict[str, Any] | None = None,
        multirows: bool = False,
        with_age: bool = False,
        graph_name: str | None = None,
    ) -> dict[str, Any] | None | list[dict[str, Any]]:
        async with self.pool.acquire() as connection:  # type: ignore
            if with_age and graph_name:
                await self.configure_age(connection, graph_name)  # type: ignore
            elif with_age and not graph_name:
                raise ValueError("Graph name is required when with_age is True")

            try:
                if params:
                    rows = await connection.fetch(sql, *params.values())
                else:
                    rows = await connection.fetch(sql)

                if multirows:
                    if rows:
                        columns = [col for col in rows[0].keys()]
                        data = [dict(zip(columns, row)) for row in rows]
                    else:
                        data = []
                else:
                    if rows:
                        columns = rows[0].keys()
                        data = dict(zip(columns, rows[0]))
                    else:
                        data = None
                return data
            except Exception as e:
                logger.error(f"PostgreSQL database, error:{e}")
                raise

    async def execute(
        self,
        sql: str,
        data: dict[str, Any] | None = None,
        upsert: bool = False,
        with_age: bool = False,
        graph_name: str | None = None,
    ):
        try:
            async with self.pool.acquire() as connection:  # type: ignore
                if with_age and graph_name:
                    await self.configure_age(connection, graph_name)  # type: ignore
                elif with_age and not graph_name:
                    raise ValueError("Graph name is required when with_age is True")

                if data is None:
                    await connection.execute(sql)  # type: ignore
                else:
                    await connection.execute(sql, *data.values())  # type: ignore
        except (
            asyncpg.exceptions.UniqueViolationError,
            asyncpg.exceptions.DuplicateTableError,
        ) as e:
            if upsert:
                print("Key value duplicate, but upsert succeeded.")
            else:
                logger.error(f"Upsert error: {e}")
        except Exception as e:
            logger.error(f"PostgreSQL database,\nsql:{sql},\ndata:{data},\nerror:{e}")
            raise


class ClientManager:
    _instances: dict[str, Any] = {"db": None, "ref_count": 0}
    _lock = asyncio.Lock()

    @staticmethod
    def get_config() -> dict[str, Any]:
        config = configparser.ConfigParser()
        config.read("config.ini", "utf-8")

        return {
            "host": os.environ.get(
                "POSTGRES_HOST",
                config.get("postgres", "host", fallback="localhost"),
            ),
            "port": os.environ.get(
                "POSTGRES_PORT", config.get("postgres", "port", fallback=5432)
            ),
            "user": os.environ.get(
                "POSTGRES_USER", config.get("postgres", "user", fallback=None)
            ),
            "password": os.environ.get(
                "POSTGRES_PASSWORD",
                config.get("postgres", "password", fallback=None),
            ),
            "database": os.environ.get(
                "POSTGRES_DATABASE",
                config.get("postgres", "database", fallback=None),
            ),
            "workspace": os.environ.get(
                "POSTGRES_WORKSPACE",
                config.get("postgres", "workspace", fallback="default"),
            ),
        }

    @classmethod
    async def get_client(cls) -> PostgreSQLDB:
        async with cls._lock:
            if cls._instances["db"] is None:
                config = ClientManager.get_config()
                db = PostgreSQLDB(config)
                await db.initdb()
                await db.check_tables()
                cls._instances["db"] = db
                cls._instances["ref_count"] = 0
            cls._instances["ref_count"] += 1
            return cls._instances["db"]

    @classmethod
    async def release_client(cls, db: PostgreSQLDB):
        async with cls._lock:
            if db is not None:
                if db is cls._instances["db"]:
                    cls._instances["ref_count"] -= 1
                    if cls._instances["ref_count"] == 0:
                        await db.pool.close()
                        logger.info("Closed PostgreSQL database connection pool")
                        cls._instances["db"] = None
                else:
                    await db.pool.close()


@final
@dataclass
class PGKVStorage(BaseKVStorage):
    db: PostgreSQLDB = field(default=None)

    def __post_init__(self):
        namespace_prefix = self.global_config.get("namespace_prefix")
        self.base_namespace = self.namespace.replace(namespace_prefix, "")
        self._max_batch_size = self.global_config["embedding_batch_num"]

    async def initialize(self):
        if self.db is None:
            self.db = await ClientManager.get_client()

    async def finalize(self):
        if self.db is not None:
            await ClientManager.release_client(self.db)
            self.db = None

    ################ QUERY METHODS ################

    async def get_by_id(self, id: str) -> dict[str, Any] | None:
        """Get doc_full data by id."""
        sql = SQL_TEMPLATES["get_by_id_" + self.base_namespace]
        params = {"workspace": self.db.workspace, "id": id}
        if is_namespace(self.namespace, NameSpace.KV_STORE_LLM_RESPONSE_CACHE):
            array_res = await self.db.query(sql, params, multirows=True)
            res = {}
            for row in array_res:
                res[row["id"]] = row
            return res if res else None
        else:
            response = await self.db.query(sql, params)
            return response if response else None

    async def get_by_mode_and_id(self, mode: str, id: str) -> Union[dict, None]:
        """Specifically for llm_response_cache."""
        sql = SQL_TEMPLATES["get_by_mode_id_" + self.base_namespace]
        params = {"workspace": self.db.workspace, mode: mode, "id": id}
        if is_namespace(self.namespace, NameSpace.KV_STORE_LLM_RESPONSE_CACHE):
            array_res = await self.db.query(sql, params, multirows=True)
            res = {}
            for row in array_res:
                res[row["id"]] = row
            return res
        else:
            return None

    # Query by id
    async def get_by_ids(self, ids: list[str]) -> list[dict[str, Any]]:
        """Get doc_chunks data by id"""
        sql = SQL_TEMPLATES["get_by_ids_" + self.base_namespace].format(
            ids=",".join([f"'{id}'" for id in ids])
        )
        params = {"workspace": self.db.workspace}
        if is_namespace(self.namespace, NameSpace.KV_STORE_LLM_RESPONSE_CACHE):
            array_res = await self.db.query(sql, params, multirows=True)
            modes = set()
            dict_res: dict[str, dict] = {}
            for row in array_res:
                modes.add(row["mode"])
            for mode in modes:
                if mode not in dict_res:
                    dict_res[mode] = {}
            for row in array_res:
                dict_res[row["mode"]][row["id"]] = row
            return [{k: v} for k, v in dict_res.items()]
        else:
            return await self.db.query(sql, params, multirows=True)

    async def get_by_status(self, status: str) -> Union[list[dict[str, Any]], None]:
        """Specifically for llm_response_cache."""
        SQL = SQL_TEMPLATES["get_by_status_" + self.base_namespace]
        params = {"workspace": self.db.workspace, "status": status}
        return await self.db.query(SQL, params, multirows=True)

    async def filter_keys(self, keys: set[str]) -> set[str]:
        """Filter out duplicated content"""
        sql = SQL_TEMPLATES["filter_keys"].format(
            table_name=namespace_to_table_name(self.namespace),
            ids=",".join([f"'{id}'" for id in keys]),
        )
        params = {"workspace": self.db.workspace}
        try:
            res = await self.db.query(sql, params, multirows=True)
            if res:
                exist_keys = [key["id"] for key in res]
            else:
                exist_keys = []
            new_keys = set([s for s in keys if s not in exist_keys])
            return new_keys
        except Exception as e:
            logger.error(
                f"PostgreSQL database,\nsql:{sql},\nparams:{params},\nerror:{e}"
            )
            raise

    ################ INSERT METHODS ################
    async def upsert(self, data: dict[str, dict[str, Any]]) -> None:
        logger.info(f"Inserting {len(data)} to {self.namespace}")
        if not data:
            return

        if is_namespace(self.namespace, NameSpace.KV_STORE_TEXT_CHUNKS):
            pass
        elif is_namespace(self.namespace, NameSpace.KV_STORE_FULL_DOCS):
            for k, v in data.items():
                upsert_sql = SQL_TEMPLATES["upsert_doc_full"]
                _data = {
                    "id": k,
                    "content": v["content"],
                    "workspace": self.db.workspace,
                }
                await self.db.execute(upsert_sql, _data)
        elif is_namespace(self.namespace, NameSpace.KV_STORE_LLM_RESPONSE_CACHE):
            for mode, items in data.items():
                for k, v in items.items():
                    upsert_sql = SQL_TEMPLATES["upsert_llm_response_cache"]
                    _data = {
                        "workspace": self.db.workspace,
                        "id": k,
                        "original_prompt": v["original_prompt"],
                        "return_value": v["return"],
                        "mode": mode,
                    }

                    await self.db.execute(upsert_sql, _data)

    async def index_done_callback(self) -> None:
        # PG handles persistence automatically
        pass

    async def drop(self) -> None:
        """Drop the storage"""
        drop_sql = SQL_TEMPLATES["drop_all"]
        await self.db.execute(drop_sql)


@final
@dataclass
class PGVectorStorage(BaseVectorStorage):
    db: PostgreSQLDB | None = field(default=None)

    def __post_init__(self):
        self._max_batch_size = self.global_config["embedding_batch_num"]
        namespace_prefix = self.global_config.get("namespace_prefix")
        self.base_namespace = self.namespace.replace(namespace_prefix, "")
        config = self.global_config.get("vector_db_storage_cls_kwargs", {})
        cosine_threshold = config.get("cosine_better_than_threshold")
        if cosine_threshold is None:
            raise ValueError(
                "cosine_better_than_threshold must be specified in vector_db_storage_cls_kwargs"
            )
        self.cosine_better_than_threshold = cosine_threshold

    async def initialize(self):
        if self.db is None:
            self.db = await ClientManager.get_client()

    async def finalize(self):
        if self.db is not None:
            await ClientManager.release_client(self.db)
            self.db = None

    def _upsert_chunks(self, item: dict[str, Any]) -> tuple[str, dict[str, Any]]:
        try:
            upsert_sql = SQL_TEMPLATES["upsert_chunk"]
            data: dict[str, Any] = {
                "workspace": self.db.workspace,
                "id": item["__id__"],
                "tokens": item["tokens"],
                "chunk_order_index": item["chunk_order_index"],
                "full_doc_id": item["full_doc_id"],
                "content": item["content"],
                "content_vector": json.dumps(item["__vector__"].tolist()),
                "file_path": item["file_path"],
            }
        except Exception as e:
            logger.error(f"Error to prepare upsert,\nsql: {e}\nitem: {item}")
            raise

        return upsert_sql, data

    def _upsert_entities(self, item: dict[str, Any]) -> tuple[str, dict[str, Any]]:
        upsert_sql = SQL_TEMPLATES["upsert_entity"]
        source_id = item["source_id"]
        if isinstance(source_id, str) and "<SEP>" in source_id:
            chunk_ids = source_id.split("<SEP>")
        else:
            chunk_ids = [source_id]

        data: dict[str, Any] = {
            "workspace": self.db.workspace,
            "id": item["__id__"],
            "entity_name": item["entity_name"],
            "content": item["content"],
            "content_vector": json.dumps(item["__vector__"].tolist()),
            "chunk_ids": chunk_ids,
<<<<<<< HEAD
=======
            "file_path": item["file_path"],
>>>>>>> f9626063
            # TODO: add document_id
        }
        return upsert_sql, data

    def _upsert_relationships(self, item: dict[str, Any]) -> tuple[str, dict[str, Any]]:
        upsert_sql = SQL_TEMPLATES["upsert_relationship"]
        source_id = item["source_id"]
        if isinstance(source_id, str) and "<SEP>" in source_id:
            chunk_ids = source_id.split("<SEP>")
        else:
            chunk_ids = [source_id]

        data: dict[str, Any] = {
            "workspace": self.db.workspace,
            "id": item["__id__"],
            "source_id": item["src_id"],
            "target_id": item["tgt_id"],
            "content": item["content"],
            "content_vector": json.dumps(item["__vector__"].tolist()),
            "chunk_ids": chunk_ids,
<<<<<<< HEAD
=======
            "file_path": item["file_path"],
>>>>>>> f9626063
            # TODO: add document_id
        }
        return upsert_sql, data

    async def upsert(self, data: dict[str, dict[str, Any]]) -> None:
        logger.info(f"Inserting {len(data)} to {self.namespace}")
        if not data:
            return

        current_time = time.time()
        list_data = [
            {
                "__id__": k,
                "__created_at__": current_time,
                **{k1: v1 for k1, v1 in v.items()},
            }
            for k, v in data.items()
        ]
        contents = [v["content"] for v in data.values()]
        batches = [
            contents[i : i + self._max_batch_size]
            for i in range(0, len(contents), self._max_batch_size)
        ]

        embedding_tasks = [self.embedding_func(batch) for batch in batches]
        embeddings_list = await asyncio.gather(*embedding_tasks)

        embeddings = np.concatenate(embeddings_list)
        for i, d in enumerate(list_data):
            d["__vector__"] = embeddings[i]
        for item in list_data:
            if is_namespace(self.namespace, NameSpace.VECTOR_STORE_CHUNKS):
                upsert_sql, data = self._upsert_chunks(item)
            elif is_namespace(self.namespace, NameSpace.VECTOR_STORE_ENTITIES):
                upsert_sql, data = self._upsert_entities(item)
            elif is_namespace(self.namespace, NameSpace.VECTOR_STORE_RELATIONSHIPS):
                upsert_sql, data = self._upsert_relationships(item)
            else:
                raise ValueError(f"{self.namespace} is not supported")

            await self.db.execute(upsert_sql, data)

    #################### query method ###############
    async def query(
        self, query: str, top_k: int, ids: list[str] | None = None
    ) -> list[dict[str, Any]]:
        embeddings = await self.embedding_func([query])
        embedding = embeddings[0]
        embedding_string = ",".join(map(str, embedding))

        if ids:
            formatted_ids = ",".join(f"'{id}'" for id in ids)
        else:
            formatted_ids = "NULL"

        sql = SQL_TEMPLATES[self.base_namespace].format(
            embedding_string=embedding_string, doc_ids=formatted_ids
        )
        params = {
            "workspace": self.db.workspace,
            "better_than_threshold": self.cosine_better_than_threshold,
            "top_k": top_k,
        }
        results = await self.db.query(sql, params=params, multirows=True)
        return results

    async def index_done_callback(self) -> None:
        # PG handles persistence automatically
        pass

    async def delete(self, ids: list[str]) -> None:
        """Delete vectors with specified IDs from the storage.

        Args:
            ids: List of vector IDs to be deleted
        """
        if not ids:
            return

        table_name = namespace_to_table_name(self.namespace)
        if not table_name:
            logger.error(f"Unknown namespace for vector deletion: {self.namespace}")
            return

        ids_list = ",".join([f"'{id}'" for id in ids])
        delete_sql = (
            f"DELETE FROM {table_name} WHERE workspace=$1 AND id IN ({ids_list})"
        )

        try:
            await self.db.execute(delete_sql, {"workspace": self.db.workspace})
            logger.debug(
                f"Successfully deleted {len(ids)} vectors from {self.namespace}"
            )
        except Exception as e:
            logger.error(f"Error while deleting vectors from {self.namespace}: {e}")

    async def delete_entity(self, entity_name: str) -> None:
        """Delete an entity by its name from the vector storage.

        Args:
            entity_name: The name of the entity to delete
        """
        try:
            # Construct SQL to delete the entity
            delete_sql = """DELETE FROM LIGHTRAG_VDB_ENTITY
                            WHERE workspace=$1 AND entity_name=$2"""

            await self.db.execute(
                delete_sql, {"workspace": self.db.workspace, "entity_name": entity_name}
            )
            logger.debug(f"Successfully deleted entity {entity_name}")
        except Exception as e:
            logger.error(f"Error deleting entity {entity_name}: {e}")

    async def delete_entity_relation(self, entity_name: str) -> None:
        """Delete all relations associated with an entity.

        Args:
            entity_name: The name of the entity whose relations should be deleted
        """
        try:
            # Delete relations where the entity is either the source or target
            delete_sql = """DELETE FROM LIGHTRAG_VDB_RELATION
                            WHERE workspace=$1 AND (source_id=$2 OR target_id=$2)"""

            await self.db.execute(
                delete_sql, {"workspace": self.db.workspace, "entity_name": entity_name}
            )
            logger.debug(f"Successfully deleted relations for entity {entity_name}")
        except Exception as e:
            logger.error(f"Error deleting relations for entity {entity_name}: {e}")

    async def search_by_prefix(self, prefix: str) -> list[dict[str, Any]]:
        """Search for records with IDs starting with a specific prefix.

        Args:
            prefix: The prefix to search for in record IDs

        Returns:
            List of records with matching ID prefixes
        """
        table_name = namespace_to_table_name(self.namespace)
        if not table_name:
            logger.error(f"Unknown namespace for prefix search: {self.namespace}")
            return []

        search_sql = f"SELECT * FROM {table_name} WHERE workspace=$1 AND id LIKE $2"
        params = {"workspace": self.db.workspace, "prefix": f"{prefix}%"}

        try:
            results = await self.db.query(search_sql, params, multirows=True)
            logger.debug(f"Found {len(results)} records with prefix '{prefix}'")

            # Format results to match the expected return format
            formatted_results = []
            for record in results:
                formatted_record = dict(record)
                # Ensure id field is available (for consistency with NanoVectorDB implementation)
                if "id" not in formatted_record:
                    formatted_record["id"] = record["id"]
                formatted_results.append(formatted_record)

            return formatted_results
        except Exception as e:
            logger.error(f"Error during prefix search for '{prefix}': {e}")
            return []

    async def get_by_id(self, id: str) -> dict[str, Any] | None:
        """Get vector data by its ID

        Args:
            id: The unique identifier of the vector

        Returns:
            The vector data if found, or None if not found
        """
        table_name = namespace_to_table_name(self.namespace)
        if not table_name:
            logger.error(f"Unknown namespace for ID lookup: {self.namespace}")
            return None

        query = f"SELECT * FROM {table_name} WHERE workspace=$1 AND id=$2"
        params = {"workspace": self.db.workspace, "id": id}

        try:
            result = await self.db.query(query, params)
            if result:
                return dict(result)
            return None
        except Exception as e:
            logger.error(f"Error retrieving vector data for ID {id}: {e}")
            return None

    async def get_by_ids(self, ids: list[str]) -> list[dict[str, Any]]:
        """Get multiple vector data by their IDs

        Args:
            ids: List of unique identifiers

        Returns:
            List of vector data objects that were found
        """
        if not ids:
            return []

        table_name = namespace_to_table_name(self.namespace)
        if not table_name:
            logger.error(f"Unknown namespace for IDs lookup: {self.namespace}")
            return []

        ids_str = ",".join([f"'{id}'" for id in ids])
        query = f"SELECT * FROM {table_name} WHERE workspace=$1 AND id IN ({ids_str})"
        params = {"workspace": self.db.workspace}

        try:
            results = await self.db.query(query, params, multirows=True)
            return [dict(record) for record in results]
        except Exception as e:
            logger.error(f"Error retrieving vector data for IDs {ids}: {e}")
            return []


@final
@dataclass
class PGDocStatusStorage(DocStatusStorage):
    db: PostgreSQLDB = field(default=None)

    async def initialize(self):
        if self.db is None:
            self.db = await ClientManager.get_client()

    async def finalize(self):
        if self.db is not None:
            await ClientManager.release_client(self.db)
            self.db = None

    async def filter_keys(self, keys: set[str]) -> set[str]:
        """Filter out duplicated content"""
        sql = SQL_TEMPLATES["filter_keys"].format(
            table_name=namespace_to_table_name(self.namespace),
            ids=",".join([f"'{id}'" for id in keys]),
        )
        params = {"workspace": self.db.workspace}
        try:
            res = await self.db.query(sql, params, multirows=True)
            if res:
                exist_keys = [key["id"] for key in res]
            else:
                exist_keys = []
            new_keys = set([s for s in keys if s not in exist_keys])
            print(f"keys: {keys}")
            print(f"new_keys: {new_keys}")
            return new_keys
        except Exception as e:
            logger.error(
                f"PostgreSQL database,\nsql:{sql},\nparams:{params},\nerror:{e}"
            )
            raise

    async def get_by_id(self, id: str) -> Union[dict[str, Any], None]:
        sql = "select * from LIGHTRAG_DOC_STATUS where workspace=$1 and id=$2"
        params = {"workspace": self.db.workspace, "id": id}
        result = await self.db.query(sql, params, True)
        if result is None or result == []:
            return None
        else:
            return dict(
                content=result[0]["content"],
                content_length=result[0]["content_length"],
                content_summary=result[0]["content_summary"],
                status=result[0]["status"],
                chunks_count=result[0]["chunks_count"],
                created_at=result[0]["created_at"],
                updated_at=result[0]["updated_at"],
                file_path=result[0]["file_path"],
            )

    async def get_by_ids(self, ids: list[str]) -> list[dict[str, Any]]:
        """Get doc_chunks data by id"""
        raise NotImplementedError

    async def get_status_counts(self) -> dict[str, int]:
        """Get counts of documents in each status"""
        sql = """SELECT status as "status", COUNT(1) as "count"
                   FROM LIGHTRAG_DOC_STATUS
                  where workspace=$1 GROUP BY STATUS
                 """
        result = await self.db.query(sql, {"workspace": self.db.workspace}, True)
        counts = {}
        for doc in result:
            counts[doc["status"]] = doc["count"]
        return counts

    async def get_docs_by_status(
        self, status: DocStatus
    ) -> dict[str, DocProcessingStatus]:
        """all documents with a specific status"""
        sql = "select * from LIGHTRAG_DOC_STATUS where workspace=$1 and status=$2"
        params = {"workspace": self.db.workspace, "status": status.value}
        result = await self.db.query(sql, params, True)
        docs_by_status = {
            element["id"]: DocProcessingStatus(
                content=element["content"],
                content_summary=element["content_summary"],
                content_length=element["content_length"],
                status=element["status"],
                created_at=element["created_at"],
                updated_at=element["updated_at"],
                chunks_count=element["chunks_count"],
                file_path=element["file_path"],
            )
            for element in result
        }
        return docs_by_status

    async def index_done_callback(self) -> None:
        # PG handles persistence automatically
        pass

    async def upsert(self, data: dict[str, dict[str, Any]]) -> None:
        """Update or insert document status

        Args:
            data: dictionary of document IDs and their status data
        """
        logger.info(f"Inserting {len(data)} to {self.namespace}")
        if not data:
            return

        sql = """insert into LIGHTRAG_DOC_STATUS(workspace,id,content,content_summary,content_length,chunks_count,status,file_path)
                 values($1,$2,$3,$4,$5,$6,$7,$8)
                  on conflict(id,workspace) do update set
                  content = EXCLUDED.content,
                  content_summary = EXCLUDED.content_summary,
                  content_length = EXCLUDED.content_length,
                  chunks_count = EXCLUDED.chunks_count,
                  status = EXCLUDED.status,
                  file_path = EXCLUDED.file_path,
                  updated_at = CURRENT_TIMESTAMP"""
        for k, v in data.items():
            # chunks_count is optional
            await self.db.execute(
                sql,
                {
                    "workspace": self.db.workspace,
                    "id": k,
                    "content": v["content"],
                    "content_summary": v["content_summary"],
                    "content_length": v["content_length"],
                    "chunks_count": v["chunks_count"] if "chunks_count" in v else -1,
                    "status": v["status"],
                    "file_path": v["file_path"],
                },
            )

    async def drop(self) -> None:
        """Drop the storage"""
        drop_sql = SQL_TEMPLATES["drop_doc_full"]
        await self.db.execute(drop_sql)


class PGGraphQueryException(Exception):
    """Exception for the AGE queries."""

    def __init__(self, exception: Union[str, dict[str, Any]]) -> None:
        if isinstance(exception, dict):
            self.message = exception["message"] if "message" in exception else "unknown"
            self.details = exception["details"] if "details" in exception else "unknown"
        else:
            self.message = exception
            self.details = "unknown"

    def get_message(self) -> str:
        return self.message

    def get_details(self) -> Any:
        return self.details


@final
@dataclass
class PGGraphStorage(BaseGraphStorage):
    def __post_init__(self):
        self.graph_name = self.namespace or os.environ.get("AGE_GRAPH_NAME", "lightrag")
        self._node_embed_algorithms = {
            "node2vec": self._node2vec_embed,
        }
        self.db: PostgreSQLDB | None = None

    async def initialize(self):
        if self.db is None:
            self.db = await ClientManager.get_client()

    async def finalize(self):
        if self.db is not None:
            await ClientManager.release_client(self.db)
            self.db = None

    async def index_done_callback(self) -> None:
        # PG handles persistence automatically
        pass

    @staticmethod
    def _record_to_dict(record: asyncpg.Record) -> dict[str, Any]:
        """
        Convert a record returned from an age query to a dictionary

        Args:
            record (): a record from an age query result

        Returns:
            dict[str, Any]: a dictionary representation of the record where
                the dictionary key is the field name and the value is the
                value converted to a python type
        """
        # result holder
        d = {}

        # prebuild a mapping of vertex_id to vertex mappings to be used
        # later to build edges
        vertices = {}
        for k in record.keys():
            v = record[k]
            # agtype comes back '{key: value}::type' which must be parsed
            if isinstance(v, str) and "::" in v:
                if v.startswith("[") and v.endswith("]"):
                    if "::vertex" not in v:
                        continue
                    v = v.replace("::vertex", "")
                    vertexes = json.loads(v)
                    for vertex in vertexes:
                        vertices[vertex["id"]] = vertex.get("properties")
                else:
                    dtype = v.split("::")[-1]
                    v = v.split("::")[0]
                    if dtype == "vertex":
                        vertex = json.loads(v)
                        vertices[vertex["id"]] = vertex.get("properties")

        # iterate returned fields and parse appropriately
        for k in record.keys():
            v = record[k]
            if isinstance(v, str) and "::" in v:
                if v.startswith("[") and v.endswith("]"):
                    if "::vertex" in v:
                        v = v.replace("::vertex", "")
                        vertexes = json.loads(v)
                        dl = []
                        for vertex in vertexes:
                            prop = vertex.get("properties")
                            if not prop:
                                prop = {}
                            prop["label"] = PGGraphStorage._decode_graph_label(
                                prop["node_id"]
                            )
                            dl.append(prop)
                        d[k] = dl

                    elif "::edge" in v:
                        v = v.replace("::edge", "")
                        edges = json.loads(v)
                        dl = []
                        for edge in edges:
                            dl.append(
                                (
                                    vertices[edge["start_id"]],
                                    edge["label"],
                                    vertices[edge["end_id"]],
                                )
                            )
                        d[k] = dl
                    else:
                        print("WARNING: unsupported type")
                        continue

                else:
                    dtype = v.split("::")[-1]
                    v = v.split("::")[0]
                    if dtype == "vertex":
                        vertex = json.loads(v)
                        field = vertex.get("properties")
                        if not field:
                            field = {}
                        field["label"] = PGGraphStorage._decode_graph_label(
                            field["node_id"]
                        )
                        d[k] = field
                    # convert edge from id-label->id by replacing id with node information
                    # we only do this if the vertex was also returned in the query
                    # this is an attempt to be consistent with neo4j implementation
                    elif dtype == "edge":
                        edge = json.loads(v)
                        d[k] = (
                            vertices.get(edge["start_id"], {}),
                            edge[
                                "label"
                            ],  # we don't use decode_graph_label(), since edge label is always "DIRECTED"
                            vertices.get(edge["end_id"], {}),
                        )
            else:
                d[k] = (
                    json.loads(v)
                    if isinstance(v, str) and ("{" in v or "[" in v)
                    else v
                )

        return d

    @staticmethod
    def _format_properties(
        properties: dict[str, Any], _id: Union[str, None] = None
    ) -> str:
        """
        Convert a dictionary of properties to a string representation that
        can be used in a cypher query insert/merge statement.

        Args:
            properties (dict[str,str]): a dictionary containing node/edge properties
            _id (Union[str, None]): the id of the node or None if none exists

        Returns:
            str: the properties dictionary as a properly formatted string
        """
        props = []
        # wrap property key in backticks to escape
        for k, v in properties.items():
            prop = f"`{k}`: {json.dumps(v)}"
            props.append(prop)
        if _id is not None and "id" not in properties:
            props.append(
                f"id: {json.dumps(_id)}" if isinstance(_id, str) else f"id: {_id}"
            )
        return "{" + ", ".join(props) + "}"

    @staticmethod
    def _encode_graph_label(label: str) -> str:
        """
        Since AGE supports only alphanumerical labels, we will encode generic label as HEX string

        Args:
            label (str): the original label

        Returns:
            str: the encoded label
        """
        return "x" + label.encode().hex()

    @staticmethod
    def _decode_graph_label(encoded_label: str) -> str:
        """
        Since AGE supports only alphanumerical labels, we will encode generic label as HEX string

        Args:
            encoded_label (str): the encoded label

        Returns:
            str: the decoded label
        """
        return bytes.fromhex(encoded_label.removeprefix("x")).decode()

    @staticmethod
    def _get_col_name(field: str, idx: int) -> str:
        """
        Convert a cypher return field to a pgsql select field
        If possible keep the cypher column name, but create a generic name if necessary

        Args:
            field (str): a return field from a cypher query to be formatted for pgsql
            idx (int): the position of the field in the return statement

        Returns:
            str: the field to be used in the pgsql select statement
        """
        # remove white space
        field = field.strip()
        # if an alias is provided for the field, use it
        if " as " in field:
            return field.split(" as ")[-1].strip()
        # if the return value is an unnamed primitive, give it a generic name
        if field.isnumeric() or field in ("true", "false", "null"):
            return f"column_{idx}"
        # otherwise return the value stripping out some common special chars
        return field.replace("(", "_").replace(")", "")

    async def _query(
        self,
        query: str,
        readonly: bool = True,
        upsert: bool = False,
    ) -> list[dict[str, Any]]:
        """
        Query the graph by taking a cypher query, converting it to an
        age compatible query, executing it and converting the result

        Args:
            query (str): a cypher query to be executed

        Returns:
            list[dict[str, Any]]: a list of dictionaries containing the result set
        """
        try:
            if readonly:
                data = await self.db.query(
                    query,
                    multirows=True,
                    with_age=True,
                    graph_name=self.graph_name,
                )
            else:
                data = await self.db.execute(
                    query,
                    upsert=upsert,
                    with_age=True,
                    graph_name=self.graph_name,
                )

        except Exception as e:
            raise PGGraphQueryException(
                {
                    "message": f"Error executing graph query: {query}",
                    "wrapped": query,
                    "detail": str(e),
                }
            ) from e

        if data is None:
            result = []
        # decode records
        else:
            result = [self._record_to_dict(d) for d in data]

        return result

    async def has_node(self, node_id: str) -> bool:
        entity_name_label = self._encode_graph_label(node_id.strip('"'))

        query = """SELECT * FROM cypher('%s', $$
                     MATCH (n:Entity {node_id: "%s"})
                     RETURN count(n) > 0 AS node_exists
                   $$) AS (node_exists bool)""" % (self.graph_name, entity_name_label)

        single_result = (await self._query(query))[0]

        return single_result["node_exists"]

    async def has_edge(self, source_node_id: str, target_node_id: str) -> bool:
        src_label = self._encode_graph_label(source_node_id.strip('"'))
        tgt_label = self._encode_graph_label(target_node_id.strip('"'))

        query = """SELECT * FROM cypher('%s', $$
                     MATCH (a:Entity {node_id: "%s"})-[r]-(b:Entity {node_id: "%s"})
                     RETURN COUNT(r) > 0 AS edge_exists
                   $$) AS (edge_exists bool)""" % (
            self.graph_name,
            src_label,
            tgt_label,
        )

        single_result = (await self._query(query))[0]

        return single_result["edge_exists"]

    async def get_node(self, node_id: str) -> dict[str, str] | None:
        label = self._encode_graph_label(node_id.strip('"'))
        query = """SELECT * FROM cypher('%s', $$
                     MATCH (n:Entity {node_id: "%s"})
                     RETURN n
                   $$) AS (n agtype)""" % (self.graph_name, label)
        record = await self._query(query)
        if record:
            node = record[0]
            node_dict = node["n"]

            return node_dict
        return None

    async def node_degree(self, node_id: str) -> int:
        label = self._encode_graph_label(node_id.strip('"'))

        query = """SELECT * FROM cypher('%s', $$
                     MATCH (n:Entity {node_id: "%s"})-[]->(x)
                     RETURN count(x) AS total_edge_count
                   $$) AS (total_edge_count integer)""" % (self.graph_name, label)
        record = (await self._query(query))[0]
        if record:
            edge_count = int(record["total_edge_count"])

            return edge_count

    async def edge_degree(self, src_id: str, tgt_id: str) -> int:
        src_degree = await self.node_degree(src_id)
        trg_degree = await self.node_degree(tgt_id)

        # Convert None to 0 for addition
        src_degree = 0 if src_degree is None else src_degree
        trg_degree = 0 if trg_degree is None else trg_degree

        degrees = int(src_degree) + int(trg_degree)

        return degrees

    async def get_edge(
        self, source_node_id: str, target_node_id: str
    ) -> dict[str, str] | None:
        src_label = self._encode_graph_label(source_node_id.strip('"'))
        tgt_label = self._encode_graph_label(target_node_id.strip('"'))

        query = """SELECT * FROM cypher('%s', $$
                     MATCH (a:Entity {node_id: "%s"})-[r]->(b:Entity {node_id: "%s"})
                     RETURN properties(r) as edge_properties
                     LIMIT 1
                   $$) AS (edge_properties agtype)""" % (
            self.graph_name,
            src_label,
            tgt_label,
        )
        record = await self._query(query)
        if record and record[0] and record[0]["edge_properties"]:
            result = record[0]["edge_properties"]

            return result

    async def get_node_edges(self, source_node_id: str) -> list[tuple[str, str]] | None:
        """
        Retrieves all edges (relationships) for a particular node identified by its label.
        :return: list of dictionaries containing edge information
        """
        label = self._encode_graph_label(source_node_id.strip('"'))

        query = """SELECT * FROM cypher('%s', $$
                      MATCH (n:Entity {node_id: "%s"})
                      OPTIONAL MATCH (n)-[]-(connected)
                      RETURN n, connected
                    $$) AS (n agtype, connected agtype)""" % (
            self.graph_name,
            label,
        )

        results = await self._query(query)
        edges = []
        for record in results:
            source_node = record["n"] if record["n"] else None
            connected_node = record["connected"] if record["connected"] else None

            source_label = (
                source_node["node_id"]
                if source_node and source_node["node_id"]
                else None
            )
            target_label = (
                connected_node["node_id"]
                if connected_node and connected_node["node_id"]
                else None
            )

            if source_label and target_label:
                edges.append(
                    (
                        self._decode_graph_label(source_label),
                        self._decode_graph_label(target_label),
                    )
                )

        return edges

    @retry(
        stop=stop_after_attempt(3),
        wait=wait_exponential(multiplier=1, min=4, max=10),
        retry=retry_if_exception_type((PGGraphQueryException,)),
    )
    async def upsert_node(self, node_id: str, node_data: dict[str, str]) -> None:
        label = self._encode_graph_label(node_id.strip('"'))
        properties = node_data

        query = """SELECT * FROM cypher('%s', $$
                     MERGE (n:Entity {node_id: "%s"})
                     SET n += %s
                     RETURN n
                   $$) AS (n agtype)""" % (
            self.graph_name,
            label,
            self._format_properties(properties),
        )

        try:
            await self._query(query, readonly=False, upsert=True)

        except Exception as e:
            logger.error("POSTGRES, Error during upsert: {%s}", e)
            raise

    @retry(
        stop=stop_after_attempt(3),
        wait=wait_exponential(multiplier=1, min=4, max=10),
        retry=retry_if_exception_type((PGGraphQueryException,)),
    )
    async def upsert_edge(
        self, source_node_id: str, target_node_id: str, edge_data: dict[str, str]
    ) -> None:
        """
        Upsert an edge and its properties between two nodes identified by their labels.

        Args:
            source_node_id (str): Label of the source node (used as identifier)
            target_node_id (str): Label of the target node (used as identifier)
            edge_data (dict): dictionary of properties to set on the edge
        """
        src_label = self._encode_graph_label(source_node_id.strip('"'))
        tgt_label = self._encode_graph_label(target_node_id.strip('"'))
        edge_properties = edge_data

        query = """SELECT * FROM cypher('%s', $$
                     MATCH (source:Entity {node_id: "%s"})
                     WITH source
                     MATCH (target:Entity {node_id: "%s"})
                     MERGE (source)-[r:DIRECTED]->(target)
                     SET r += %s
                     RETURN r
                   $$) AS (r agtype)""" % (
            self.graph_name,
            src_label,
            tgt_label,
            self._format_properties(edge_properties),
        )

        try:
            await self._query(query, readonly=False, upsert=True)

        except Exception as e:
            logger.error("Error during edge upsert: {%s}", e)
            raise

    async def _node2vec_embed(self):
        print("Implemented but never called.")

    async def delete_node(self, node_id: str) -> None:
        """
        Delete a node from the graph.

        Args:
            node_id (str): The ID of the node to delete.
        """
        label = self._encode_graph_label(node_id.strip('"'))

        query = """SELECT * FROM cypher('%s', $$
                     MATCH (n:Entity {node_id: "%s"})
                     DETACH DELETE n
                   $$) AS (n agtype)""" % (self.graph_name, label)

        try:
            await self._query(query, readonly=False)
        except Exception as e:
            logger.error("Error during node deletion: {%s}", e)
            raise

    async def remove_nodes(self, node_ids: list[str]) -> None:
        """
        Remove multiple nodes from the graph.

        Args:
            node_ids (list[str]): A list of node IDs to remove.
        """
        encoded_node_ids = [
            self._encode_graph_label(node_id.strip('"')) for node_id in node_ids
        ]
        node_id_list = ", ".join([f'"{node_id}"' for node_id in encoded_node_ids])

        query = """SELECT * FROM cypher('%s', $$
                     MATCH (n:Entity)
                     WHERE n.node_id IN [%s]
                     DETACH DELETE n
                   $$) AS (n agtype)""" % (self.graph_name, node_id_list)

        try:
            await self._query(query, readonly=False)
        except Exception as e:
            logger.error("Error during node removal: {%s}", e)
            raise

    async def remove_edges(self, edges: list[tuple[str, str]]) -> None:
        """
        Remove multiple edges from the graph.

        Args:
            edges (list[tuple[str, str]]): A list of edges to remove, where each edge is a tuple of (source_node_id, target_node_id).
        """
        encoded_edges = [
            (
                self._encode_graph_label(src.strip('"')),
                self._encode_graph_label(tgt.strip('"')),
            )
            for src, tgt in edges
        ]
        edge_list = ", ".join([f'["{src}", "{tgt}"]' for src, tgt in encoded_edges])

        query = """SELECT * FROM cypher('%s', $$
                     MATCH (a:Entity)-[r]->(b:Entity)
                     WHERE [a.node_id, b.node_id] IN [%s]
                     DELETE r
                   $$) AS (r agtype)""" % (self.graph_name, edge_list)

        try:
            await self._query(query, readonly=False)
        except Exception as e:
            logger.error("Error during edge removal: {%s}", e)
            raise

    async def get_all_labels(self) -> list[str]:
        """
        Get all labels (node IDs) in the graph.

        Returns:
            list[str]: A list of all labels in the graph.
        """
        query = (
            """SELECT * FROM cypher('%s', $$
                     MATCH (n:Entity)
                     RETURN DISTINCT n.node_id AS label
                   $$) AS (label text)"""
            % self.graph_name
        )

        results = await self._query(query)
        labels = [self._decode_graph_label(result["label"]) for result in results]

        return labels

    async def embed_nodes(
        self, algorithm: str
    ) -> tuple[np.ndarray[Any, Any], list[str]]:
        """
        Generate node embeddings using the specified algorithm.

        Args:
            algorithm (str): The name of the embedding algorithm to use.

        Returns:
            tuple[np.ndarray[Any, Any], list[str]]: A tuple containing the embeddings and the corresponding node IDs.
        """
        if algorithm not in self._node_embed_algorithms:
            raise ValueError(f"Unsupported embedding algorithm: {algorithm}")

        embed_func = self._node_embed_algorithms[algorithm]
        return await embed_func()

    async def get_knowledge_graph(
        self, node_label: str, max_depth: int = 5
    ) -> KnowledgeGraph:
        """
        Retrieve a subgraph containing the specified node and its neighbors up to the specified depth.

        Args:
            node_label (str): The label of the node to start from. If "*", the entire graph is returned.
            max_depth (int): The maximum depth to traverse from the starting node.

        Returns:
            KnowledgeGraph: The retrieved subgraph.
        """
        MAX_GRAPH_NODES = 1000

        # Build the query based on whether we want the full graph or a specific subgraph.
        if node_label == "*":
            query = f"""SELECT * FROM cypher('{self.graph_name}', $$
                        MATCH (n:Entity)
                        OPTIONAL MATCH (n)-[r]->(m:Entity)
                        RETURN n, r, m
                        LIMIT {MAX_GRAPH_NODES}
                      $$) AS (n agtype, r agtype, m agtype)"""
        else:
            encoded_label = self._encode_graph_label(node_label.strip('"'))
            query = f"""SELECT * FROM cypher('{self.graph_name}', $$
                        MATCH (n:Entity {{node_id: "{encoded_label}"}})
                        OPTIONAL MATCH p = (n)-[*..{max_depth}]-(m)
                        RETURN nodes(p) AS nodes, relationships(p) AS relationships
                        LIMIT {MAX_GRAPH_NODES}
                      $$) AS (nodes agtype, relationships agtype)"""

        results = await self._query(query)

        nodes = {}
        edges = []
        unique_edge_ids = set()

        def add_node(node_data: dict):
            node_id = self._decode_graph_label(node_data["node_id"])
            if node_id not in nodes:
                nodes[node_id] = node_data

        def add_edge(edge_data: list):
            src_id = self._decode_graph_label(edge_data[0]["node_id"])
            tgt_id = self._decode_graph_label(edge_data[2]["node_id"])
            edge_key = f"{src_id},{tgt_id}"
            if edge_key not in unique_edge_ids:
                unique_edge_ids.add(edge_key)
                edges.append(
                    (
                        edge_key,
                        src_id,
                        tgt_id,
                        {"source": edge_data[0], "target": edge_data[2]},
                    )
                )

        # Process the query results.
        if node_label == "*":
            for result in results:
                if result.get("n"):
                    add_node(result["n"])
                if result.get("m"):
                    add_node(result["m"])
                if result.get("r"):
                    add_edge(result["r"])
        else:
            for result in results:
                for node in result.get("nodes", []):
                    add_node(node)
                for edge in result.get("relationships", []):
                    add_edge(edge)

        # Construct and return the KnowledgeGraph.
        kg = KnowledgeGraph(
            nodes=[
                KnowledgeGraphNode(id=node_id, labels=[node_id], properties=node_data)
                for node_id, node_data in nodes.items()
            ],
            edges=[
                KnowledgeGraphEdge(
                    id=edge_id,
                    type="DIRECTED",
                    source=src,
                    target=tgt,
                    properties=props,
                )
                for edge_id, src, tgt, props in edges
            ],
        )

        return kg

    async def drop(self) -> None:
        """Drop the storage"""
        drop_sql = SQL_TEMPLATES["drop_vdb_entity"]
        await self.db.execute(drop_sql)
        drop_sql = SQL_TEMPLATES["drop_vdb_relation"]
        await self.db.execute(drop_sql)


NAMESPACE_TABLE_MAP = {
    NameSpace.KV_STORE_FULL_DOCS: "LIGHTRAG_DOC_FULL",
    NameSpace.KV_STORE_TEXT_CHUNKS: "LIGHTRAG_DOC_CHUNKS",
    NameSpace.VECTOR_STORE_CHUNKS: "LIGHTRAG_DOC_CHUNKS",
    NameSpace.VECTOR_STORE_ENTITIES: "LIGHTRAG_VDB_ENTITY",
    NameSpace.VECTOR_STORE_RELATIONSHIPS: "LIGHTRAG_VDB_RELATION",
    NameSpace.DOC_STATUS: "LIGHTRAG_DOC_STATUS",
    NameSpace.KV_STORE_LLM_RESPONSE_CACHE: "LIGHTRAG_LLM_CACHE",
}


def namespace_to_table_name(namespace: str) -> str:
    for k, v in NAMESPACE_TABLE_MAP.items():
        if is_namespace(namespace, k):
            return v


TABLES = {
    "LIGHTRAG_DOC_FULL": {
        "ddl": """CREATE TABLE LIGHTRAG_DOC_FULL (
                    id VARCHAR(255),
                    workspace VARCHAR(255),
                    doc_name VARCHAR(1024),
                    content TEXT,
                    meta JSONB,
                    create_time TIMESTAMP DEFAULT CURRENT_TIMESTAMP,
                    update_time TIMESTAMP,
	                CONSTRAINT LIGHTRAG_DOC_FULL_PK PRIMARY KEY (workspace, id)
                    )"""
    },
    "LIGHTRAG_DOC_CHUNKS": {
        "ddl": """CREATE TABLE LIGHTRAG_DOC_CHUNKS (
                    id VARCHAR(255),
                    workspace VARCHAR(255),
                    full_doc_id VARCHAR(256),
                    chunk_order_index INTEGER,
                    tokens INTEGER,
                    content TEXT,
                    content_vector VECTOR,
                    file_path VARCHAR(256),
                    create_time TIMESTAMP DEFAULT CURRENT_TIMESTAMP,
                    update_time TIMESTAMP,
	                CONSTRAINT LIGHTRAG_DOC_CHUNKS_PK PRIMARY KEY (workspace, id)
                    )"""
    },
    "LIGHTRAG_VDB_ENTITY": {
        "ddl": """CREATE TABLE LIGHTRAG_VDB_ENTITY (
                    id VARCHAR(255),
                    workspace VARCHAR(255),
                    entity_name VARCHAR(255),
                    content TEXT,
                    content_vector VECTOR,
                    create_time TIMESTAMP DEFAULT CURRENT_TIMESTAMP,
                    update_time TIMESTAMP,
                    chunk_id TEXT NULL,
                    file_path TEXT NULL,
	                CONSTRAINT LIGHTRAG_VDB_ENTITY_PK PRIMARY KEY (workspace, id)
                    )"""
    },
    "LIGHTRAG_VDB_RELATION": {
        "ddl": """CREATE TABLE LIGHTRAG_VDB_RELATION (
                    id VARCHAR(255),
                    workspace VARCHAR(255),
                    source_id VARCHAR(256),
                    target_id VARCHAR(256),
                    content TEXT,
                    content_vector VECTOR,
                    create_time TIMESTAMP DEFAULT CURRENT_TIMESTAMP,
                    update_time TIMESTAMP,
                    chunk_id TEXT NULL,
                    file_path TEXT NULL,
	                CONSTRAINT LIGHTRAG_VDB_RELATION_PK PRIMARY KEY (workspace, id)
                    )"""
    },
    "LIGHTRAG_LLM_CACHE": {
        "ddl": """CREATE TABLE LIGHTRAG_LLM_CACHE (
	                workspace varchar(255) NOT NULL,
	                id varchar(255) NOT NULL,
	                mode varchar(32) NOT NULL,
                    original_prompt TEXT,
                    return_value TEXT,
                    create_time TIMESTAMP DEFAULT CURRENT_TIMESTAMP,
                    update_time TIMESTAMP,
	                CONSTRAINT LIGHTRAG_LLM_CACHE_PK PRIMARY KEY (workspace, mode, id)
                    )"""
    },
    "LIGHTRAG_DOC_STATUS": {
        "ddl": """CREATE TABLE LIGHTRAG_DOC_STATUS (
	               workspace varchar(255) NOT NULL,
	               id varchar(255) NOT NULL,
	               content TEXT NULL,
	               content_summary varchar(255) NULL,
	               content_length int4 NULL,
	               chunks_count int4 NULL,
	               status varchar(64) NULL,
	               file_path TEXT NULL,
	               created_at timestamp DEFAULT CURRENT_TIMESTAMP NULL,
	               updated_at timestamp DEFAULT CURRENT_TIMESTAMP NULL,
	               CONSTRAINT LIGHTRAG_DOC_STATUS_PK PRIMARY KEY (workspace, id)
	              )"""
    },
}


SQL_TEMPLATES = {
    # SQL for KVStorage
    "get_by_id_full_docs": """SELECT id, COALESCE(content, '') as content
                                FROM LIGHTRAG_DOC_FULL WHERE workspace=$1 AND id=$2
                            """,
    "get_by_id_text_chunks": """SELECT id, tokens, COALESCE(content, '') as content,
                                chunk_order_index, full_doc_id
                                FROM LIGHTRAG_DOC_CHUNKS WHERE workspace=$1 AND id=$2
                            """,
    "get_by_id_llm_response_cache": """SELECT id, original_prompt, COALESCE(return_value, '') as "return", mode
                                FROM LIGHTRAG_LLM_CACHE WHERE workspace=$1 AND mode=$2
                               """,
    "get_by_mode_id_llm_response_cache": """SELECT id, original_prompt, COALESCE(return_value, '') as "return", mode
                           FROM LIGHTRAG_LLM_CACHE WHERE workspace=$1 AND mode=$2 AND id=$3
                          """,
    "get_by_ids_full_docs": """SELECT id, COALESCE(content, '') as content
                                 FROM LIGHTRAG_DOC_FULL WHERE workspace=$1 AND id IN ({ids})
                            """,
    "get_by_ids_text_chunks": """SELECT id, tokens, COALESCE(content, '') as content,
                                  chunk_order_index, full_doc_id
                                   FROM LIGHTRAG_DOC_CHUNKS WHERE workspace=$1 AND id IN ({ids})
                                """,
    "get_by_ids_llm_response_cache": """SELECT id, original_prompt, COALESCE(return_value, '') as "return", mode
                                 FROM LIGHTRAG_LLM_CACHE WHERE workspace=$1 AND mode= IN ({ids})
                                """,
    "filter_keys": "SELECT id FROM {table_name} WHERE workspace=$1 AND id IN ({ids})",
    "upsert_doc_full": """INSERT INTO LIGHTRAG_DOC_FULL (id, content, workspace)
                        VALUES ($1, $2, $3)
                        ON CONFLICT (workspace,id) DO UPDATE
                           SET content = $2, update_time = CURRENT_TIMESTAMP
                       """,
    "upsert_llm_response_cache": """INSERT INTO LIGHTRAG_LLM_CACHE(workspace,id,original_prompt,return_value,mode)
                                      VALUES ($1, $2, $3, $4, $5)
                                      ON CONFLICT (workspace,mode,id) DO UPDATE
                                      SET original_prompt = EXCLUDED.original_prompt,
                                      return_value=EXCLUDED.return_value,
                                      mode=EXCLUDED.mode,
                                      update_time = CURRENT_TIMESTAMP
                                     """,
    "upsert_chunk": """INSERT INTO LIGHTRAG_DOC_CHUNKS (workspace, id, tokens,
                      chunk_order_index, full_doc_id, content, content_vector, file_path)
                      VALUES ($1, $2, $3, $4, $5, $6, $7, $8)
                      ON CONFLICT (workspace,id) DO UPDATE
                      SET tokens=EXCLUDED.tokens,
                      chunk_order_index=EXCLUDED.chunk_order_index,
                      full_doc_id=EXCLUDED.full_doc_id,
                      content = EXCLUDED.content,
                      content_vector=EXCLUDED.content_vector,
                      file_path=EXCLUDED.file_path,
                      update_time = CURRENT_TIMESTAMP
                     """,
    "upsert_entity": """INSERT INTO LIGHTRAG_VDB_ENTITY (workspace, id, entity_name, content,
<<<<<<< HEAD
                      content_vector, chunk_ids)
                      VALUES ($1, $2, $3, $4, $5, $6::varchar[])
=======
                      content_vector, chunk_ids, file_path)
                      VALUES ($1, $2, $3, $4, $5, $6::varchar[], $7::varchar[])
>>>>>>> f9626063
                      ON CONFLICT (workspace,id) DO UPDATE
                      SET entity_name=EXCLUDED.entity_name,
                      content=EXCLUDED.content,
                      content_vector=EXCLUDED.content_vector,
                      chunk_ids=EXCLUDED.chunk_ids,
<<<<<<< HEAD
                      update_time=CURRENT_TIMESTAMP
                     """,
    "upsert_relationship": """INSERT INTO LIGHTRAG_VDB_RELATION (workspace, id, source_id,
                      target_id, content, content_vector, chunk_ids)
                      VALUES ($1, $2, $3, $4, $5, $6, $7::varchar[])
=======
                      file_path=EXCLUDED.file_path,
                      update_time=CURRENT_TIMESTAMP
                     """,
    "upsert_relationship": """INSERT INTO LIGHTRAG_VDB_RELATION (workspace, id, source_id,
                      target_id, content, content_vector, chunk_ids, file_path)
                      VALUES ($1, $2, $3, $4, $5, $6, $7::varchar[], $8::varchar[])
>>>>>>> f9626063
                      ON CONFLICT (workspace,id) DO UPDATE
                      SET source_id=EXCLUDED.source_id,
                      target_id=EXCLUDED.target_id,
                      content=EXCLUDED.content,
                      content_vector=EXCLUDED.content_vector,
                      chunk_ids=EXCLUDED.chunk_ids,
<<<<<<< HEAD
=======
                      file_path=EXCLUDED.file_path,
>>>>>>> f9626063
                      update_time = CURRENT_TIMESTAMP
                     """,
    # SQL for VectorStorage
    # "entities": """SELECT entity_name FROM
    #     (SELECT id, entity_name, 1 - (content_vector <=> '[{embedding_string}]'::vector) as distance
    #     FROM LIGHTRAG_VDB_ENTITY where workspace=$1)
    #     WHERE distance>$2 ORDER BY distance DESC  LIMIT $3
    #    """,
    # "relationships": """SELECT source_id as src_id, target_id as tgt_id FROM
    #     (SELECT id, source_id,target_id, 1 - (content_vector <=> '[{embedding_string}]'::vector) as distance
    #     FROM LIGHTRAG_VDB_RELATION where workspace=$1)
    #     WHERE distance>$2 ORDER BY distance DESC  LIMIT $3
    #    """,
    # "chunks": """SELECT id FROM
    #     (SELECT id, 1 - (content_vector <=> '[{embedding_string}]'::vector) as distance
    #     FROM LIGHTRAG_DOC_CHUNKS where workspace=$1)
    #     WHERE distance>$2 ORDER BY distance DESC  LIMIT $3
    #    """,
    # DROP tables
    "drop_all": """
	    DROP TABLE IF EXISTS LIGHTRAG_DOC_FULL CASCADE;
	    DROP TABLE IF EXISTS LIGHTRAG_DOC_CHUNKS CASCADE;
	    DROP TABLE IF EXISTS LIGHTRAG_LLM_CACHE CASCADE;
	    DROP TABLE IF EXISTS LIGHTRAG_VDB_ENTITY CASCADE;
	    DROP TABLE IF EXISTS LIGHTRAG_VDB_RELATION CASCADE;
       """,
    "drop_doc_full": """
	    DROP TABLE IF EXISTS LIGHTRAG_DOC_FULL CASCADE;
       """,
    "drop_doc_chunks": """
	    DROP TABLE IF EXISTS LIGHTRAG_DOC_CHUNKS CASCADE;
       """,
    "drop_llm_cache": """
	    DROP TABLE IF EXISTS LIGHTRAG_LLM_CACHE CASCADE;
       """,
    "drop_vdb_entity": """
	    DROP TABLE IF EXISTS LIGHTRAG_VDB_ENTITY CASCADE;
       """,
    "drop_vdb_relation": """
	    DROP TABLE IF EXISTS LIGHTRAG_VDB_RELATION CASCADE;
       """,
    "relationships": """
    WITH relevant_chunks AS (
        SELECT id as chunk_id
        FROM LIGHTRAG_DOC_CHUNKS
        WHERE {doc_ids} IS NULL OR full_doc_id = ANY(ARRAY[{doc_ids}])
    )
    SELECT source_id as src_id, target_id as tgt_id
    FROM (
        SELECT r.id, r.source_id, r.target_id, 1 - (r.content_vector <=> '[{embedding_string}]'::vector) as distance
        FROM LIGHTRAG_VDB_RELATION r
        JOIN relevant_chunks c ON c.chunk_id = ANY(r.chunk_ids)
        WHERE r.workspace=$1
    ) filtered
    WHERE distance>$2
    ORDER BY distance DESC
    LIMIT $3
    """,
    "entities": """
        WITH relevant_chunks AS (
            SELECT id as chunk_id
            FROM LIGHTRAG_DOC_CHUNKS
            WHERE {doc_ids} IS NULL OR full_doc_id = ANY(ARRAY[{doc_ids}])
        )
        SELECT entity_name FROM
            (
                SELECT e.id, e.entity_name, 1 - (e.content_vector <=> '[{embedding_string}]'::vector) as distance
                FROM LIGHTRAG_VDB_ENTITY e
                JOIN relevant_chunks c ON c.chunk_id = ANY(e.chunk_ids)
                WHERE e.workspace=$1
            )
        WHERE distance>$2
        ORDER BY distance DESC
        LIMIT $3
    """,
    "chunks": """
        WITH relevant_chunks AS (
            SELECT id as chunk_id
            FROM LIGHTRAG_DOC_CHUNKS
            WHERE {doc_ids} IS NULL OR full_doc_id = ANY(ARRAY[{doc_ids}])
        )
        SELECT id FROM
            (
                SELECT id, 1 - (content_vector <=> '[{embedding_string}]'::vector) as distance
                FROM LIGHTRAG_DOC_CHUNKS
                where workspace=$1
                AND id IN (SELECT chunk_id FROM relevant_chunks)
            ) as chunk_distances
            WHERE distance>$2
            ORDER BY distance DESC
            LIMIT $3
    """,
}<|MERGE_RESOLUTION|>--- conflicted
+++ resolved
@@ -446,10 +446,7 @@
             "content": item["content"],
             "content_vector": json.dumps(item["__vector__"].tolist()),
             "chunk_ids": chunk_ids,
-<<<<<<< HEAD
-=======
             "file_path": item["file_path"],
->>>>>>> f9626063
             # TODO: add document_id
         }
         return upsert_sql, data
@@ -470,10 +467,7 @@
             "content": item["content"],
             "content_vector": json.dumps(item["__vector__"].tolist()),
             "chunk_ids": chunk_ids,
-<<<<<<< HEAD
-=======
             "file_path": item["file_path"],
->>>>>>> f9626063
             # TODO: add document_id
         }
         return upsert_sql, data
@@ -1678,42 +1672,26 @@
                       update_time = CURRENT_TIMESTAMP
                      """,
     "upsert_entity": """INSERT INTO LIGHTRAG_VDB_ENTITY (workspace, id, entity_name, content,
-<<<<<<< HEAD
-                      content_vector, chunk_ids)
-                      VALUES ($1, $2, $3, $4, $5, $6::varchar[])
-=======
                       content_vector, chunk_ids, file_path)
                       VALUES ($1, $2, $3, $4, $5, $6::varchar[], $7::varchar[])
->>>>>>> f9626063
                       ON CONFLICT (workspace,id) DO UPDATE
                       SET entity_name=EXCLUDED.entity_name,
                       content=EXCLUDED.content,
                       content_vector=EXCLUDED.content_vector,
                       chunk_ids=EXCLUDED.chunk_ids,
-<<<<<<< HEAD
-                      update_time=CURRENT_TIMESTAMP
-                     """,
-    "upsert_relationship": """INSERT INTO LIGHTRAG_VDB_RELATION (workspace, id, source_id,
-                      target_id, content, content_vector, chunk_ids)
-                      VALUES ($1, $2, $3, $4, $5, $6, $7::varchar[])
-=======
                       file_path=EXCLUDED.file_path,
                       update_time=CURRENT_TIMESTAMP
                      """,
     "upsert_relationship": """INSERT INTO LIGHTRAG_VDB_RELATION (workspace, id, source_id,
                       target_id, content, content_vector, chunk_ids, file_path)
                       VALUES ($1, $2, $3, $4, $5, $6, $7::varchar[], $8::varchar[])
->>>>>>> f9626063
                       ON CONFLICT (workspace,id) DO UPDATE
                       SET source_id=EXCLUDED.source_id,
                       target_id=EXCLUDED.target_id,
                       content=EXCLUDED.content,
                       content_vector=EXCLUDED.content_vector,
                       chunk_ids=EXCLUDED.chunk_ids,
-<<<<<<< HEAD
-=======
                       file_path=EXCLUDED.file_path,
->>>>>>> f9626063
                       update_time = CURRENT_TIMESTAMP
                      """,
     # SQL for VectorStorage
